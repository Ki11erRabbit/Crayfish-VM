--- conflicted
+++ resolved
@@ -572,7 +572,6 @@
     }
 }
 
-<<<<<<< HEAD
 impl PartialEq<Value> for Value<'_> {
     fn eq(&self, other: &Value) -> bool {
         match (self, other) {
@@ -605,7 +604,9 @@
             (Value::F32(lhs), Value::F32(rhs)) => lhs.partial_cmp(rhs),
             (Value::F64(lhs), Value::F64(rhs)) => lhs.partial_cmp(rhs),
             _ => panic!("Cannot compare values of different types"),
-=======
+        }
+    }
+}
 
 impl std::ops::Not for Value<'_> {
     type Output = Value<'static>;
@@ -621,7 +622,6 @@
             Value::U64(val) => Value::U64(!val),
             Value::I64(val) => Value::I64(!val),
             _ => panic!("Cannot Bitwise Not Floats or other types")
->>>>>>> ce6a02a8
         }
     }
 }